module Embulk::Guess
  require 'embulk/column'
  require 'embulk/guess/time_format_guess'

  module SchemaGuess
    class TimestampTypeMatch < String
      def initialize(format)
        super("timestamp")
        @format = format
      end

      attr_reader :format
    end

    class << self
      def from_hash_records(array_of_hash)
        array_of_hash = Array(array_of_hash)
        if array_of_hash.empty?
          raise "SchemaGuess Can't guess schema from no records"
        end
        column_names = array_of_hash.first.keys
        samples = array_of_hash.to_a.map {|hash| column_names.map {|name| hash[name] } }
        from_array_records(column_names, samples)
      end

      def from_array_records(column_names, samples)
        column_types = types_from_array_records(samples)
        columns = column_types.zip(column_names).map do |(type,name)|
          hash = {name: name, type: type.to_sym}
          hash[:format] = type.format if type.is_a?(TimestampTypeMatch)
          Embulk::Column.new(hash)
        end
        return Embulk::Schema.new(columns)
      end

      # TODO this method will be private once guess/csv is refactored
      def types_from_array_records(samples)
        columnar_types = []
        samples.each do |record|
          record.each_with_index {|value,i| (columnar_types[i] ||= []) << guess_type(value.to_s) }
        end
        columnar_types.map {|types| merge_types(types) }
      end

      private

      def guess_type(str)
        if TRUE_STRINGS[str] || FALSE_STRINGS[str]
          return "boolean"
        end

        if TimeFormatGuess.guess(str)
          return TimestampTypeMatch.new(str)
        end

        if str.to_i.to_s == str
          return "long"
        end

        if str.include?('.')
          a, b = str.split(".", 2)
          if a.to_i.to_s == a && b.to_i.to_s == b
            return "double"
          end
        end

        if str.empty?
          return nil
        end

        return "string"
      end

      def merge_types(types)
        t = types.inject(nil) {|r,t| merge_type(r,t) } || "string"
        if t.is_a?(TimestampTypeMatch)
          format = TimeFormatGuess.guess(types.map {|type| type.is_a?(TimestampTypeMatch) ? type.format : nil }.compact)
          return TimestampTypeMatch.new(format)
        else
          return t
        end
      end

      # taken from CsvParserPlugin.TRUE_STRINGS
      TRUE_STRINGS = Hash[%w[
        true True TRUE
        yes Yes YES
<<<<<<< HEAD
        y Y
=======
        t T y Y
>>>>>>> a0cf11b3
        on On ON
        1
      ].map {|k| [k, true] }]

      # When matching to false string, then retrun 'true'
      FALSE_STRINGS = Hash[%w[
        false False FALSE
        no No NO
<<<<<<< HEAD
        n N
=======
        f N n N
>>>>>>> a0cf11b3
        off Off OFF
        0
      ].map {|k| [k, true] }]

      TYPE_COALESCE = Hash[{
        long: :double,
        boolean: :long,
      }.map {|k,v|
        [[k.to_s, v.to_s].sort, v.to_s]
      }]

      def merge_type(type1, type2)
        if type1 == type2
          type1
        elsif type1.nil? || type2.nil?
          type1 || type2
        else
          TYPE_COALESCE[[type1, type2].sort] || "string"
        end
      end
    end
  end
end<|MERGE_RESOLUTION|>--- conflicted
+++ resolved
@@ -85,11 +85,7 @@
       TRUE_STRINGS = Hash[%w[
         true True TRUE
         yes Yes YES
-<<<<<<< HEAD
-        y Y
-=======
         t T y Y
->>>>>>> a0cf11b3
         on On ON
         1
       ].map {|k| [k, true] }]
@@ -98,11 +94,7 @@
       FALSE_STRINGS = Hash[%w[
         false False FALSE
         no No NO
-<<<<<<< HEAD
-        n N
-=======
         f N n N
->>>>>>> a0cf11b3
         off Off OFF
         0
       ].map {|k| [k, true] }]
