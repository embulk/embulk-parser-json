require 'embulk'

module Embulk
  def self.run(argv)
    # reset context class loader set by org.jruby.Main.main to nil. embulk manages
    # multiple classloaders. default classloader should be Plugin.class.getClassloader().
    java.lang.Thread.current_thread.set_context_class_loader(nil)

    # Gem.path is called when GemRunner installs a gem with native extension.
    # Running extconf.rb fails without this hack.
    fix_gem_ruby_path

    require 'embulk/version'

    i = argv.find_index {|arg| arg !~ /^\-/ }
    unless i
      if argv.include?('--version')
        puts "embulk #{Embulk::VERSION}"
        system_exit_success
      end
      usage nil
    end
    subcmd = argv.slice!(i).to_sym

    require 'java'
    require 'optparse'
    op = OptionParser.new
    op.version = Embulk::VERSION

    puts "#{Time.now.strftime("%Y-%m-%d %H:%M:%S.%3N %z")}: Embulk v#{Embulk::VERSION}"

    plugin_paths = []
    load_paths = []
    classpaths = []
    classpath_separator = java.io.File.pathSeparator

    options = {
      system_config: {}
    }

    java_embed_ops = lambda do
      op.separator ""
      op.separator "  Other options:"
      op.on('-l', '--log-level LEVEL', 'Log level (error, warn, info, debug or trace)') do |level|
        options[:system_config][:log_level] = level
      end
      op.on('-X KEY=VALUE', 'Add a performance system config') do |kv|
        k, v = kv.split('=', 2)
        v ||= "true"
        options[:system_config][k] = v
      end
    end

    plugin_load_ops = lambda do
      op.separator ""
      op.separator "  Plugin load options:"
      op.on('-L', '--load PATH', 'Add a local plugin path') do |plugin_path|
        plugin_paths << plugin_path
      end
      op.on('-I', '--load-path PATH', 'Add ruby script directory path ($LOAD_PATH)') do |load_path|
        load_paths << load_path
      end
      op.on('-C', '--classpath PATH', "Add java classpath separated by #{classpath_separator} (CLASSPATH)") do |classpath|
        classpaths.concat classpath.split(classpath_separator)
      end
      op.on('-b', '--bundle BUNDLE_DIR', 'Path to a Gemfile directory (create one using "embulk bundle new" command)') do |path|
        # only for help message. implemented at lib/embulk/command/embulk_bundle.rb
      end
    end

    case subcmd
    when :run
      op.banner = "Usage: run <config.yml>"
      op.separator "  Options:"
      op.on('-r', '--resume-state PATH', 'Path to a file to write or read resume state') do |path|
        options[:resume_state_path] = path
      end
      op.on('-o', '--output PATH', 'Path to a file to write the next configuration') do |path|
        options[:next_config_output_path] = path
      end
      plugin_load_ops.call
      java_embed_ops.call
      args = 1..1

    when :cleanup
      op.banner = "Usage: cleanup <config.yml>"
      op.separator "  Options:"
      op.on('-r', '--resume-state PATH', 'Path to a file to write or read resume state') do |path|
        options[:resume_state_path] = path
      end
      plugin_load_ops.call
      java_embed_ops.call
      args = 1..1

    when :preview
      op.banner = "Usage: preview <config.yml>"
      op.separator "  Options:"
      op.on('-G', '--vertical', "Use vertical output format", TrueClass) do |b|
        options[:format] = "vertical"
      end
      plugin_load_ops.call
      java_embed_ops.call
      args = 1..1

    when :guess
      op.banner = "Usage: guess <partial-config.yml>"
      op.separator "  Options:"
      op.on('-o', '--output PATH', 'Path to a file to write the guessed configuration') do |path|
        options[:next_config_output_path] = path
      end
      op.on('-g', '--guess NAMES', "Comma-separated list of guess plugin names") do |names|
        (options[:system_config][:guess_plugins] ||= []).concat names.split(",")  # TODO
      end
      plugin_load_ops.call
      java_embed_ops.call
      args = 1..1

    when :bundle
      if argv[0] == 'new'
        usage nil if argv.length != 2
        new_bundle(argv[1])
      else
        gemfile_path = ENV['BUNDLE_GEMFILE'].to_s

        if !gemfile_path.empty?
          bundle_path = File.dirname(gemfile_path)
        elsif File.exists?('Gemfile')
          bundle_path = '.'
        else
          system_exit "'#{path}' already exists. You already ran 'embulk bundle new'. Please remove it, or run \"cd #{path}\" and \"embulk bundle\" instead"
        end

        run_bundler(argv)
      end
      system_exit_success

    when :gem
      require 'rubygems/gem_runner'
      Gem::GemRunner.new.run argv
      system_exit_success

    when :new
      op.banner = "Usage: new <category> <name>" + %[
categories:
    ruby-input                 Ruby record input plugin    (like "mysql")
    ruby-output                Ruby record output plugin   (like "mysql")
    ruby-filter                Ruby record filter plugin   (like "add-hostname")
    #ruby-file-input           Ruby file input plugin      (like "ftp")          # not implemented yet [#21]
    #ruby-file-output          Ruby file output plugin     (like "ftp")          # not implemented yet [#22]
    ruby-parser                Ruby file parser plugin     (like "csv")
    ruby-formatter             Ruby file formatter plugin  (like "csv")
    #ruby-decoder              Ruby file decoder plugin    (like "gzip")         # not implemented yet [#31]
    #ruby-encoder              Ruby file encoder plugin    (like "gzip")         # not implemented yet [#32]
    java-input                 Java record input plugin    (like "mysql")
    java-output                Java record output plugin   (like "mysql")
    java-filter                Java record filter plugin   (like "add-hostname")
    java-file-input            Java file input plugin      (like "ftp")
    java-file-output           Java file output plugin     (like "ftp")
    java-parser                Java file parser plugin     (like "csv")
    java-formatter             Java file formatter plugin  (like "csv")
    java-decoder               Java file decoder plugin    (like "gzip")
    java-encoder               Java file encoder plugin    (like "gzip")

examples:
    new ruby-output hbase
    new ruby-filter int-to-string
]
      args = 2..2

    when :selfupdate
      op.on('-f', "Skip corruption check", TrueClass) do |b|
        system[:force] = true
      end
      args = 0..0

<<<<<<< HEAD
    when :gem
      #require 'embulk/gems'
      #Embulk.add_embedded_gem_path
      require 'rubygems/gem_runner'
      Gem::GemRunner.new.run argv
      exit 0

=======
>>>>>>> 9cd34c25
    when :example
      args = 0..1

    when :exec
      exec(*argv)
      exit 127

    when :irb
      require 'irb'
      IRB.start
      system_exit_success

    else
      usage "Unknown subcommand #{subcmd.to_s.dump}."
    end

    begin
      op.parse!(argv)
      unless args.include?(argv.length)
        usage_op op, nil
      end
    rescue => e
      usage_op op, e.to_s
    end

    case subcmd
    when :example
      require_relative 'embulk_example'
      path = ARGV[0] || "embulk-example"
      puts "Creating #{path} directory..."
      Embulk.create_example(path)
      puts ""
      puts "Run following subcommands to try embulk:"
      puts ""
      puts "   1. embulk guess #{File.join(path, 'example.yml')} -o config.yml"
      puts "   2. embulk preview config.yml"
      puts "   3. embulk run config.yml"
      puts ""

    when :new
      lang_cate = ARGV[0]
      name = ARGV[1]

      language, category = case lang_cate
        when "java-input"       then [:java, :input]
        when "java-output"      then [:java, :output]
        when "java-filter"      then [:java, :filter]
        when "java-file-input"  then [:java, :file_input]
        when "java-file-output" then [:java, :file_output]
        when "java-parser"      then [:java, :parser]
        when "java-formatter"   then [:java, :formatter]
        when "java-decoder"     then [:java, :decoder]
        when "java-encoder"     then [:java, :encoder]
        when "ruby-input"       then [:ruby, :input]
        when "ruby-output"      then [:ruby, :output]
        when "ruby-filter"      then [:ruby, :filter]
        when "ruby-file-input"  then raise "ruby-file-input is not implemented yet. See #21 on github." #[:ruby, :file_input]
        when "ruby-file-output" then raise "ruby-file-output is not implemented yet. See #22 on github." #[:ruby, :file_output]
        when "ruby-parser"      then [:ruby, :parser]
        when "ruby-formatter"   then [:ruby, :formatter]
        when "ruby-decoder"     then raise "ruby-decoder is not implemented yet. See #31 on github." #[:ruby, :decoder]
        when "ruby-encoder"     then raise "ruby-decoder is not implemented yet. See #32 on github." #[:ruby, :encoder]
        else
          usage_op op, "Unknown category '#{lang_cate}'"
        end

      require 'embulk/command/embulk_new_plugin'
      Embulk.new_plugin(name, language, category)

    when :selfupdate
      require 'embulk/command/embulk_selfupdate'
      Embulk.selfupdate(system)

    else
      require 'json'

      Embulk.setup(options.delete(:system_config))

      setup_plugin_paths(plugin_paths)
      setup_load_paths(load_paths)
      setup_classpaths(classpaths)

      begin
        case subcmd
        when :guess
          Embulk::Runner.guess(argv[0], options)
        when :preview
          Embulk::Runner.preview(argv[0], options)
        when :run
          Embulk::Runner.run(argv[0], options)
        end
      rescue => ex
        print_exception(ex)
        puts ""
        puts "Error: #{ex}"
        raise SystemExit.new(1, ex.to_s)
      end
    end
  end

  def self.default_gem_home
    if RUBY_PLATFORM =~ /java/i
      user_home = java.lang.System.properties["user.home"]
    end
    user_home ||= ENV['HOME']
    unless user_home
      raise "HOME environment variable is not set."
    end
    File.expand_path File.join(user_home, '.embulk', Gem.ruby_engine, RbConfig::CONFIG['ruby_version'])
  end

  private

  def self.fix_gem_ruby_path
    ruby_path = File.join(RbConfig::CONFIG["bindir"], RbConfig::CONFIG["ruby_install_name"])
    jar, resource = ruby_path.split("!")

    if resource && jar =~ /^file:/
      # java
      manifest = File.read("#{jar}!/META-INF/MANIFEST.MF") rescue ""
      m = /Main-Class: ([^\r\n]+)/.match(manifest)
      if m && m[1] != "org.jruby.Main"
        # Main-Class is not jruby
        Gem.define_singleton_method(:ruby) do
          "java -cp #{jar_path(jar)} org.jruby.Main"
        end
      end
    end
  end

  def self.setup_plugin_paths(plugin_paths)
    plugin_paths.each do |path|
      unless File.directory?(path)
        raise "Path '#{path}' is not a directory"
      end
      specs = Dir[File.join(File.expand_path(path), "*.gemspec")]
      if specs.empty?
        raise "Path '#{path}' does not include *.gemspec file. Hint: Did you run './gradlew package' command?"
      end
      specs.each do |spec|
        gem_path = File.dirname(spec)
        stub = Gem::StubSpecification.new(spec)
        stub.define_singleton_method(:full_gem_path) { gem_path }
        Gem::Specification.add_spec(stub)
      end
    end
  end

  def self.setup_load_paths(load_paths)
    # first $LOAD_PATH has highet priority. later load_paths should have highest priority.
    load_paths.each do |load_path|
      # ruby script directory (use unshift to make it highest priority)
      $LOAD_PATH.unshift File.expand_path(load_path)
    end
  end

  def self.setup_classpaths(classpaths)
    classpaths.each do |classpath|
      $CLASSPATH << classpath  # $CLASSPATH object doesn't have concat method
    end
  end

  def self.new_bundle(path)
    require 'fileutils'
    require 'rubygems/gem_runner'

    if File.exists?(path)
      error = "'#{path}' already exists. You already ran 'embulk bundle new'. Please remove it, or run \"cd #{path}\" and \"embulk bundle\" instead"
      STDERR.puts error
      raise SystemExit.new(1, error)
    end

    puts "Initializing #{path}..."
    FileUtils.mkdir_p path
    begin
      success = false

      # copy embulk/data/bundle/ contents
      require 'embulk/data/package_data'
      pkg = PackageData.new("bundle", path)
      %w[Gemfile .ruby-version .bundle/config embulk/input/example.rb embulk/output/example.rb embulk/filter/example.rb].each do |file|
        pkg.cp(file, file)
      end

      # run the first bundle-install
      Dir.chdir(path) do
        run_bundler(['install', '--path', '.'])
      end

      success = true
    rescue Gem::SystemExitException => e
      raise e if e.exit_code != 0
      success = true
    ensure
      FileUtils.rm_rf path unless success
    end
  end

  def self.run_bundler(argv)
    # try to load bundler from LOAD_PATH and ./jruby
    begin
      require 'bundler'
      bundler_provided = true
    rescue LoadError
      ENV['GEM_HOME'] = File.expand_path File.join(".", Gem.ruby_engine, RbConfig::CONFIG['ruby_version'])
      ENV['GEM_PATH'] = ''
      ENV.delete('BUNDLE_GEMFILE')
      Gem.clear_paths  # force rubygems to reload GEM_HOME
      begin
        require 'bundler'
        bundler_provided = true
      rescue LoadError
      end
    end

    unless bundler_provided
      # install bundler to the path (bundler is not included in embulk-core.jar)
      require 'rubygems/gem_runner'
      begin
        puts "Installing bundler..."
        Gem::GemRunner.new.run %w[install bundler]
      rescue Gem::SystemExitException => e
        raise e if e.exit_code != 0
      end
      Gem.clear_paths
      require 'bundler'
    end

    require 'bundler/friendly_errors'
    require 'bundler/cli'
    Bundler.with_friendly_errors do
      Bundler::CLI.start(argv, debug: true)
    end
  end

  def self.usage(message)
    STDERR.puts "Embulk v#{Embulk::VERSION}"
    STDERR.puts "usage: <command> [--options]"
    STDERR.puts "commands:"
    STDERR.puts "   bundle    [directory]                              # create or update plugin environment."
    STDERR.puts "   run       <config.yml>                             # run a bulk load transaction."
    STDERR.puts "   preview   <config.yml>                             # dry-run the bulk load without output and show preview."
    STDERR.puts "   guess     <partial-config.yml> -o <output.yml>     # guess missing parameters to create a complete configuration file."
    STDERR.puts "   gem       <install | list | help>                  # install a plugin or show installed plugins."
    STDERR.puts "                                                      # plugin path is #{ENV['GEM_HOME']}"
    STDERR.puts "   new       <category> <name>                        # generates new plugin template"
    STDERR.puts "   example   [path]                                   # creates an example config file and csv file to try embulk."
    STDERR.puts "   selfupdate                                         # upgrades embulk to the latest released version."
    STDERR.puts ""
    if message
      system_exit "error: #{message}"
    else
      system_exit "Use \`<command> --help\` to see description of the commands."
    end
  end

  def self.usage_op(op, message)
    STDERR.puts op.help
    STDERR.puts
    system_exit message
  end

  def self.print_exception(ex)
    if ex.respond_to?(:to_java) && ex.is_a?(java.lang.Throwable)
      ex.to_java.printStackTrace(java.lang.System.out)
    else
      puts "#{ex.to_s}"
      ex.backtrace.each do |bt|
        puts "    #{bt}"
      end
    end
  end

  def self.system_exit(message=nil)
    STDERR.puts message if message
    raise SystemExit.new(1, message)
  end

  def self.system_exit_success
    raise SystemExit.new(0, message)
  end
end<|MERGE_RESOLUTION|>--- conflicted
+++ resolved
@@ -173,16 +173,6 @@
       end
       args = 0..0
 
-<<<<<<< HEAD
-    when :gem
-      #require 'embulk/gems'
-      #Embulk.add_embedded_gem_path
-      require 'rubygems/gem_runner'
-      Gem::GemRunner.new.run argv
-      exit 0
-
-=======
->>>>>>> 9cd34c25
     when :example
       args = 0..1
 
