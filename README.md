--- conflicted
+++ resolved
@@ -1,8 +1,4 @@
-<<<<<<< HEAD
-# embulk-parser-json
-=======
-# embulk-guess-json
->>>>>>> ab0d310a
+# embulk-parser-json / embulk-guess-json
 
 This is one of Embulk's "standard" plugins that are embedded in Embulk's executable binary distributions.
 
